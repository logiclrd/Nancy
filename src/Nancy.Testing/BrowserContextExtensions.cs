--- conflicted
+++ resolved
@@ -1,159 +1,149 @@
-﻿using Nancy.Authentication.Forms;
-
-namespace Nancy.Testing
-{
-    using System;
-    using System.Text;
-    using System.IO;
-    using System.Collections.Generic;
-    using System.Linq;
-
-    using Nancy.Authentication.Forms;
-    using Nancy.Extensions;
-    using Nancy.Helpers;
-    using Nancy.Responses;
-
-    /// <summary>
-    /// Defines extensions for the <see cref="BrowserContext"/> type.
-    /// </summary>
-    public static class BrowserContextExtensions
-    {
-        /// <summary>
-        /// Adds a multipart/form-data encoded request body to the <see cref="Browser"/>, using the default boundary name.
-        /// </summary>
-        /// <param name="browserContext">The <see cref="BrowserContext"/> that the data should be added to.</param>
-        /// <param name="multipartFormData">The multipart/form-data encoded data that should be added.</param>
-        public static void MultiPartFormData(this BrowserContext browserContext, BrowserContextMultipartFormData multipartFormData)
-        {
-            MultiPartFormData(browserContext, multipartFormData, BrowserContextMultipartFormData.DefaultBoundaryName);
-        }
-
-        /// <summary>
-        /// Adds a multipart/form-data encoded request body to the <see cref="Browser"/>.
-        /// </summary>
-        /// <param name="browserContext">The <see cref="BrowserContext"/> that the data should be added to.</param>
-        /// <param name="multipartFormData">The multipart/form-data encoded data that should be added.</param>
-        /// <param name="boundaryName">The name of the boundary to be used</param>
-        public static void MultiPartFormData(this BrowserContext browserContext, BrowserContextMultipartFormData multipartFormData, string boundaryName)
-        {
-            var contextValues =
-                (IBrowserContextValues)browserContext;
-
-            contextValues.Body = multipartFormData.Body;
-            contextValues.Headers["Content-Type"] = new[] { "multipart/form-data; boundary=" + boundaryName };
-        }
-
-        /// <summary>
-        /// Adds a application/json request body to the <see cref="Browser"/>.
-        /// </summary>
-        /// <param name="browserContext">The <see cref="BrowserContext"/> that the data should be added to.</param>
-        /// <param name="model">The model to be serialized to json.</param>
-        /// <param name="serializer">Optionally opt in to using a different JSON serializer.</param>
-        public static void JsonBody<TModel>(this BrowserContext browserContext, TModel model, ISerializer serializer = null)
-        {
-            if (serializer == null)
-            {
-                serializer = new DefaultJsonSerializer();
-            }
-
-            var contextValues =
-                (IBrowserContextValues)browserContext;
-
-            contextValues.Body = new MemoryStream();
-
-            serializer.Serialize("application/json", model, contextValues.Body);
-            browserContext.Header("Content-Type", "application/json");
-        }
-
-        /// <summary>
-        /// Adds basic authorization credentials to the headers of the <see cref="Browser"/>.
-        /// </summary>
-        /// <param name="browserContext">The <see cref="BrowserContext"/> that the data should be added to.</param>
-        /// <param name="username">The username to be encoded.</param>
-        /// <param name="password">The password to be encoded.</param>
-        public static void BasicAuth(this BrowserContext browserContext, string username, string password)
-        {
-            var credentials = string.Format("{0}:{1}", username, password);
-
-            var encodedCredentials = Convert.ToBase64String(Encoding.UTF8.GetBytes(credentials));
-
-            browserContext.Header("Authorization", "Basic " + encodedCredentials);
-        }
-
-        /// <summary>
-        /// Adds a cookie to the headers of the <see cref="Browser"/>.
-        /// </summary>
-        /// <param name="browserContext">The <see cref="BrowserContext"/> that the data should be added to.</param>
-        /// <param name="cookies">The collection of cookies to add to the cookie request header.</param>
-        public static void Cookie(this BrowserContext browserContext, IDictionary<string, string> cookies)
-        {
-            if (!cookies.Any())
-            {
-                return;
-            }
-
-            foreach (var cookie in cookies)
-            {
-                browserContext.Cookie(cookie.Key, cookie.Value);
-            }
-        }
-
-        /// <summary>
-        /// Adds a cookie to the headers of the <see cref="Browser"/>.
-        /// </summary>
-        /// <param name="browserContext">The <see cref="BrowserContext"/> that the data should be added to.</param>
-        /// <param name="key">The name of the cookie.</param>
-        /// <param name="value">The value of the cookie.</param>
-        public static void Cookie(this BrowserContext browserContext, string key, string value)
-        {
-            var contextValues =
-                (IBrowserContextValues)browserContext;
-
-            if (!contextValues.Headers.ContainsKey("Cookie"))
-            {
-                contextValues.Headers.Add("Cookie", new List<string> { string.Empty });
-            }
-
-            var values = (List<string>)contextValues.Headers["Cookie"];
-            values[0] += string.Format("{0}={1};", HttpUtility.UrlEncode(key), HttpUtility.UrlEncode(value));
-        }
-
-        /// <summary>
-        /// Adds a header to indicate this request is an "ajax request"
-        /// <seealso cref="RequestExtensions.IsAjaxRequest"/>
-        /// </summary>
-        /// <param name="browserContext">The <see cref="BrowserContext"/> that the data should be added to.</param>
-        public static void AjaxRequest(this BrowserContext browserContext)
-        {
-            browserContext.Header("X-Requested-With", "XMLHttpRequest");
-        }
-
-        /// <summary>
-        /// Adds forms authentication cookie to the headers of the <see cref="Browser"/>.
-        /// </summary>
-        /// <param name="browserContext">The <see cref="BrowserContext"/> that the data should be added to.</param>
-        /// <param name="userId">The user identifier</param>
-        /// <param name="formsAuthenticationConfiguration">Current configuration.</param>
-        public static void FormsAuth(this BrowserContext browserContext, Guid userId, FormsAuthenticationConfiguration formsAuthenticationConfiguration)
-        {
-<<<<<<< HEAD
-=======
-            const string formsAuthenticationCookieName = "_ncfa";
-
->>>>>>> 853c5c5e
-            var encryptedId = formsAuthenticationConfiguration.CryptographyConfiguration.EncryptionProvider.Encrypt(userId.ToString());
-
-            var hmacBytes = formsAuthenticationConfiguration.CryptographyConfiguration.HmacProvider.GenerateHmac(encryptedId);
-
-            var hmacString = Convert.ToBase64String(hmacBytes);
-
-            var cookieContents = String.Format("{1}{0}", encryptedId, hmacString);
-
-<<<<<<< HEAD
-            Cookie(browserContext, FormsAuthentication.FormsAuthenticationCookieName, cookieContents);
-=======
-            Cookie(browserContext, formsAuthenticationCookieName, cookieContents);
->>>>>>> 853c5c5e
-        }
-    }
-}+﻿
+namespace Nancy.Testing
+{
+    using System;
+    using System.Text;
+    using System.IO;
+    using System.Collections.Generic;
+    using System.Linq;
+
+    using Nancy.Authentication.Forms;
+    using Nancy.Extensions;
+    using Nancy.Helpers;
+    using Nancy.Responses;
+
+    /// <summary>
+    /// Defines extensions for the <see cref="BrowserContext"/> type.
+    /// </summary>
+    public static class BrowserContextExtensions
+    {
+        /// <summary>
+        /// Adds a multipart/form-data encoded request body to the <see cref="Browser"/>, using the default boundary name.
+        /// </summary>
+        /// <param name="browserContext">The <see cref="BrowserContext"/> that the data should be added to.</param>
+        /// <param name="multipartFormData">The multipart/form-data encoded data that should be added.</param>
+        public static void MultiPartFormData(this BrowserContext browserContext, BrowserContextMultipartFormData multipartFormData)
+        {
+            MultiPartFormData(browserContext, multipartFormData, BrowserContextMultipartFormData.DefaultBoundaryName);
+        }
+
+        /// <summary>
+        /// Adds a multipart/form-data encoded request body to the <see cref="Browser"/>.
+        /// </summary>
+        /// <param name="browserContext">The <see cref="BrowserContext"/> that the data should be added to.</param>
+        /// <param name="multipartFormData">The multipart/form-data encoded data that should be added.</param>
+        /// <param name="boundaryName">The name of the boundary to be used</param>
+        public static void MultiPartFormData(this BrowserContext browserContext, BrowserContextMultipartFormData multipartFormData, string boundaryName)
+        {
+            var contextValues =
+                (IBrowserContextValues)browserContext;
+
+            contextValues.Body = multipartFormData.Body;
+            contextValues.Headers["Content-Type"] = new[] { "multipart/form-data; boundary=" + boundaryName };
+        }
+
+        /// <summary>
+        /// Adds a application/json request body to the <see cref="Browser"/>.
+        /// </summary>
+        /// <param name="browserContext">The <see cref="BrowserContext"/> that the data should be added to.</param>
+        /// <param name="model">The model to be serialized to json.</param>
+        /// <param name="serializer">Optionally opt in to using a different JSON serializer.</param>
+        public static void JsonBody<TModel>(this BrowserContext browserContext, TModel model, ISerializer serializer = null)
+        {
+            if (serializer == null)
+            {
+                serializer = new DefaultJsonSerializer();
+            }
+
+            var contextValues =
+                (IBrowserContextValues)browserContext;
+
+            contextValues.Body = new MemoryStream();
+
+            serializer.Serialize("application/json", model, contextValues.Body);
+            browserContext.Header("Content-Type", "application/json");
+        }
+
+        /// <summary>
+        /// Adds basic authorization credentials to the headers of the <see cref="Browser"/>.
+        /// </summary>
+        /// <param name="browserContext">The <see cref="BrowserContext"/> that the data should be added to.</param>
+        /// <param name="username">The username to be encoded.</param>
+        /// <param name="password">The password to be encoded.</param>
+        public static void BasicAuth(this BrowserContext browserContext, string username, string password)
+        {
+            var credentials = string.Format("{0}:{1}", username, password);
+
+            var encodedCredentials = Convert.ToBase64String(Encoding.UTF8.GetBytes(credentials));
+
+            browserContext.Header("Authorization", "Basic " + encodedCredentials);
+        }
+
+        /// <summary>
+        /// Adds a cookie to the headers of the <see cref="Browser"/>.
+        /// </summary>
+        /// <param name="browserContext">The <see cref="BrowserContext"/> that the data should be added to.</param>
+        /// <param name="cookies">The collection of cookies to add to the cookie request header.</param>
+        public static void Cookie(this BrowserContext browserContext, IDictionary<string, string> cookies)
+        {
+            if (!cookies.Any())
+            {
+                return;
+            }
+
+            foreach (var cookie in cookies)
+            {
+                browserContext.Cookie(cookie.Key, cookie.Value);
+            }
+        }
+
+        /// <summary>
+        /// Adds a cookie to the headers of the <see cref="Browser"/>.
+        /// </summary>
+        /// <param name="browserContext">The <see cref="BrowserContext"/> that the data should be added to.</param>
+        /// <param name="key">The name of the cookie.</param>
+        /// <param name="value">The value of the cookie.</param>
+        public static void Cookie(this BrowserContext browserContext, string key, string value)
+        {
+            var contextValues =
+                (IBrowserContextValues)browserContext;
+
+            if (!contextValues.Headers.ContainsKey("Cookie"))
+            {
+                contextValues.Headers.Add("Cookie", new List<string> { string.Empty });
+            }
+
+            var values = (List<string>)contextValues.Headers["Cookie"];
+            values[0] += string.Format("{0}={1};", HttpUtility.UrlEncode(key), HttpUtility.UrlEncode(value));
+        }
+
+        /// <summary>
+        /// Adds a header to indicate this request is an "ajax request"
+        /// <seealso cref="RequestExtensions.IsAjaxRequest"/>
+        /// </summary>
+        /// <param name="browserContext">The <see cref="BrowserContext"/> that the data should be added to.</param>
+        public static void AjaxRequest(this BrowserContext browserContext)
+        {
+            browserContext.Header("X-Requested-With", "XMLHttpRequest");
+        }
+
+        /// <summary>
+        /// Adds forms authentication cookie to the headers of the <see cref="Browser"/>.
+        /// </summary>
+        /// <param name="browserContext">The <see cref="BrowserContext"/> that the data should be added to.</param>
+        /// <param name="userId">The user identifier</param>
+        /// <param name="formsAuthenticationConfiguration">Current configuration.</param>
+        public static void FormsAuth(this BrowserContext browserContext, Guid userId, FormsAuthenticationConfiguration formsAuthenticationConfiguration)
+        {
+            var encryptedId = formsAuthenticationConfiguration.CryptographyConfiguration.EncryptionProvider.Encrypt(userId.ToString());
+
+            var hmacBytes = formsAuthenticationConfiguration.CryptographyConfiguration.HmacProvider.GenerateHmac(encryptedId);
+
+            var hmacString = Convert.ToBase64String(hmacBytes);
+
+            var cookieContents = String.Format("{1}{0}", encryptedId, hmacString);
+
+            Cookie(browserContext, FormsAuthentication.FormsAuthenticationCookieName, cookieContents);
+        }
+    }
+}